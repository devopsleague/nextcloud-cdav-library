{
	"name": "cdav-library",
	"version": "0.0.1",
	"description": "CalDAV and CardDAV client library for Nextcloud",
	"main": "dist/dist.js",
	"scripts": {
		"dev": "webpack --config webpack.dev.js",
		"watch": "webpack --progress --watch --config webpack.dev.js",
		"build": "webpack --progress --hide-modules --config webpack.prod.js",
		"test": "./node_modules/.bin/karma start karma.conf.js",
		"build-doc": "./node_modules/.bin/esdoc",
		"lint": "eslint --ext .js src",
		"lint:fix": "eslint --ext .js src --fix"
	},
	"repository": {
		"type": "git",
		"url": "git+https://github.com/nextcloud/cdav-library.git"
	},
	"keywords": [
		"caldav",
		"carddav",
		"nextcloud",
		"rfc4791",
		"rfc6352"
	],
	"author": "Georg Ehrke",
	"license": "AGPL-3.0",
	"private": true,
	"bugs": {
		"url": "https://github.com/nextcloud/cdav-library/issues"
	},
	"homepage": "https://github.com/nextcloud/cdav-library#readme",
	"browserslist": [
		"last 2 versions",
		"ie >= 11"
	],
	"engines": {
		"node": ">=10.0.0"
	},
	"devDependencies": {
<<<<<<< HEAD
		"@babel/core": "^7.4.0",
		"@babel/preset-env": "^7.4.3",
=======
		"@babel/core": "^7.4.3",
		"@babel/preset-env": "^7.4.2",
>>>>>>> 478726f2
		"babel-eslint": "^10.0.1",
		"babel-loader": "^8.0.5",
		"esdoc": "^1.1.0",
		"esdoc-standard-plugin": "^1.0.0",
		"eslint": "^5.16.0",
		"eslint-config-standard": "^12.0.0",
		"eslint-loader": "^2.1.2",
		"eslint-plugin-import": "^2.16.0",
		"eslint-plugin-node": "^8.0.1",
		"eslint-plugin-promise": "^4.1.1",
		"eslint-plugin-standard": "^4.0.0",
		"istanbul": "^0.4.5",
		"jasmine": "^3.3.1",
		"karma": "^4.0.1",
		"karma-coverage": "^1.1.2",
		"karma-firefox-launcher": "^1.1.0",
		"karma-jasmine": "^2.0.1",
		"karma-mocha-reporter": "^2.2.5",
		"webpack": "^4.29.6",
		"webpack-cli": "^3.3.0",
		"webpack-merge": "^4.2.1"
	},
	"dependencies": {
		"@babel/polyfill": "^7.4.3"
	}
}<|MERGE_RESOLUTION|>--- conflicted
+++ resolved
@@ -38,13 +38,8 @@
 		"node": ">=10.0.0"
 	},
 	"devDependencies": {
-<<<<<<< HEAD
-		"@babel/core": "^7.4.0",
+		"@babel/core": "^7.4.3",
 		"@babel/preset-env": "^7.4.3",
-=======
-		"@babel/core": "^7.4.3",
-		"@babel/preset-env": "^7.4.2",
->>>>>>> 478726f2
 		"babel-eslint": "^10.0.1",
 		"babel-loader": "^8.0.5",
 		"esdoc": "^1.1.0",
