--- conflicted
+++ resolved
@@ -46,13 +46,8 @@
 		"esdoc-standard-plugin": "^1.0.0",
 		"eslint": "^5.13.0",
 		"eslint-config-standard": "^12.0.0",
-<<<<<<< HEAD
-		"eslint-loader": "^2.1.1",
+		"eslint-loader": "^2.1.2",
 		"eslint-plugin-import": "^2.16.0",
-=======
-		"eslint-loader": "^2.1.2",
-		"eslint-plugin-import": "^2.15.0",
->>>>>>> b0926cac
 		"eslint-plugin-node": "^8.0.1",
 		"eslint-plugin-promise": "^4.0.1",
 		"eslint-plugin-standard": "^4.0.0",
